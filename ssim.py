import metrics
<<<<<<< HEAD
from utils import _check_imgs
from skimage.metrics import structural_similarity
=======
import functools
import warnings
from utils import check_imgs
import numpy as np
from scipy.ndimage import uniform_filter

from skimage._shared import utils
from skimage._shared.filters import gaussian
from skimage._shared.utils import _supported_float_type, check_shape_equality, warn
from skimage.util.arraycrop import crop
from skimage.util.dtype import dtype_range
>>>>>>> 436d9728


class SSIM(metrics.Full_Reference_Metrics_Interface):
    """
    Calculates the structural similarity index (SSIM) between two images.
    """

    def __init__(self, data_range=255, **kwargs):
        """
        :param data_range: data range of the returned data in data loading
        :param kwargs:
        """
        super().__init__(data_range=data_range)
        self._parameters.update(**kwargs)

    def score(self, img_r, img_m, **kwargs):
        """
        Calculates the structural similarity index (SSIM) between two images.
        :param img_r: Reference image
        :param img_m: Modified image
        :return: Score value
        """
        img_r, img_m = _check_imgs(img_r, img_m, data_range=self._parameters['data_range'],
                                   normalize=self._parameters['normalize'], batch=self._parameters['batch'])
        score_val = structural_similarity(img_r, img_m, data_range=self._parameters['data_range'], **kwargs)
        self.score_val = score_val
        return score_val

    def print_score(self, decimals=2):
        if self.score_val is not None:
            print('SSIM: {}'.format(round(self.score_val, decimals)))
        else:
            print('No score value for SSIM. Run score() first.')


def structural_similarity(
    im1,
    im2,
    *,
    win_size=None,
    gradient=False,
    data_range=None,
    channel_axis=None,
    gaussian_weights=False,
    full=False,
    alpha=1,
    beta=1,
    gamma=1,
    **kwargs,
):
    """
    This code is adapted from skimage.metrics.structural_similarity.
    Copyright: 2009-2022 the scikit-image team
    License: BSD-3-Clause

    Compute the mean structural similarity index between two images.
    Please pay attention to the `data_range` parameter with floating-point images.

    Parameters
    ----------
    im1, im2 : ndarray
        Images. Any dimensionality with same shape.
    win_size : int or None, optional
        The side-length of the sliding window used in comparison. Must be an
        odd value. If `gaussian_weights` is True, this is ignored and the
        window size will depend on `sigma`.
    gradient : bool, optional
        If True, also return the gradient with respect to im2.
    data_range : float, optional
        The data range of the input image (distance between minimum and
        maximum possible values). By default, this is estimated from the image
        data type. This estimate may be wrong for floating-point image data.
        Therefore it is recommended to always pass this value explicitly
        (see note below).
    channel_axis : int or None, optional
        If None, the image is assumed to be a grayscale (single channel) image.
        Otherwise, this parameter indicates which axis of the array corresponds
        to channels.

        .. versionadded:: 0.19
           ``channel_axis`` was added in 0.19.
    gaussian_weights : bool, optional
        If True, each patch has its mean and variance spatially weighted by a
        normalized Gaussian kernel of width sigma=1.5.
    full : bool, optional
        If True, also return the full structural similarity image.

    Other Parameters
    ----------------
    use_sample_covariance : bool
        If True, normalize covariances by N-1 rather than, N where N is the
        number of pixels within the sliding window.
    K1 : float
        Algorithm parameter, K1 (small constant, see [1]_).
    K2 : float
        Algorithm parameter, K2 (small constant, see [1]_).
    sigma : float
        Standard deviation for the Gaussian when `gaussian_weights` is True.

    Returns
    -------
    mssim : float
        The mean structural similarity index over the image.
    grad : ndarray
        The gradient of the structural similarity between im1 and im2 [2]_.
        This is only returned if `gradient` is set to True.
    S : ndarray
        The full SSIM image.  This is only returned if `full` is set to True.

    Notes
    -----
    If `data_range` is not specified, the range is automatically guessed
    based on the image data type. However for floating-point image data, this
    estimate yields a result double the value of the desired range, as the
    `dtype_range` in `skimage.util.dtype.py` has defined intervals from -1 to
    +1. This yields an estimate of 2, instead of 1, which is most often
    required when working with image data (as negative light intentsities are
    nonsensical). In case of working with YCbCr-like color data, note that
    these ranges are different per channel (Cb and Cr have double the range
    of Y), so one cannot calculate a channel-averaged SSIM with a single call
    to this function, as identical ranges are assumed for each channel.

    To match the implementation of Wang et al. [1]_, set `gaussian_weights`
    to True, `sigma` to 1.5, `use_sample_covariance` to False, and
    specify the `data_range` argument.

    .. versionchanged:: 0.16
        This function was renamed from ``skimage.measure.compare_ssim`` to
        ``skimage.metrics.structural_similarity``.

    References
    ----------
    .. [1] Wang, Z., Bovik, A. C., Sheikh, H. R., & Simoncelli, E. P.
       (2004). Image quality assessment: From error visibility to
       structural similarity. IEEE Transactions on Image Processing,
       13, 600-612.
       https://ece.uwaterloo.ca/~z70wang/publications/ssim.pdf,
       :DOI:`10.1109/TIP.2003.819861`

    .. [2] Avanaki, A. N. (2009). Exact global histogram specification
       optimized for structural similarity. Optical Review, 16, 613-621.
       :arxiv:`0901.0065`
       :DOI:`10.1007/s10043-009-0119-z`

    """
    check_shape_equality(im1, im2)
    float_type = _supported_float_type(im1.dtype)

    if channel_axis is not None:
        # loop over channels
        args = dict(
            win_size=win_size,
            gradient=gradient,
            data_range=data_range,
            channel_axis=None,
            gaussian_weights=gaussian_weights,
            full=full,
        )
        args.update(kwargs)
        nch = im1.shape[channel_axis]
        mssim = np.empty(nch, dtype=float_type)

        if gradient:
            G = np.empty(im1.shape, dtype=float_type)
        if full:
            S = np.empty(im1.shape, dtype=float_type)
        channel_axis = channel_axis % im1.ndim
        _at = functools.partial(utils.slice_at_axis, axis=channel_axis)
        for ch in range(nch):
            ch_result = structural_similarity(im1[_at(ch)], im2[_at(ch)], **args)
            if gradient and full:
                mssim[ch], G[_at(ch)], S[_at(ch)] = ch_result
            elif gradient:
                mssim[ch], G[_at(ch)] = ch_result
            elif full:
                mssim[ch], S[_at(ch)] = ch_result
            else:
                mssim[ch] = ch_result
        mssim = mssim.mean()
        if gradient and full:
            return mssim, G, S
        elif gradient:
            return mssim, G
        elif full:
            return mssim, S
        else:
            return mssim

    K1 = kwargs.pop('K1', 0.01)
    K2 = kwargs.pop('K2', 0.03)
    sigma = kwargs.pop('sigma', 1.5)
    if K1 < 0:
        raise ValueError("K1 must be positive")
    if K2 < 0:
        raise ValueError("K2 must be positive")
    if sigma < 0:
        raise ValueError("sigma must be positive")
    use_sample_covariance = kwargs.pop('use_sample_covariance', True)

    if gaussian_weights:
        # Set to give an 11-tap filter with the default sigma of 1.5 to match
        # Wang et. al. 2004.
        truncate = 3.5

    if win_size is None:
        if gaussian_weights:
            # set win_size used by crop to match the filter size
            r = int(truncate * sigma + 0.5)  # radius as in ndimage
            win_size = 2 * r + 1
        else:
            win_size = 7  # backwards compatibility

    if np.any((np.asarray(im1.shape) - win_size) < 0):
        raise ValueError(
            'win_size exceeds image extent. '
            'Either ensure that your images are '
            'at least 7x7; or pass win_size explicitly '
            'in the function call, with an odd value '
            'less than or equal to the smaller side of your '
            'images. If your images are multichannel '
            '(with color channels), set channel_axis to '
            'the axis number corresponding to the channels.'
        )

    if not (win_size % 2 == 1):
        raise ValueError('Window size must be odd.')

    if data_range is None:
        if np.issubdtype(im1.dtype, np.floating) or np.issubdtype(
            im2.dtype, np.floating
        ):
            raise ValueError(
                'Since image dtype is floating point, you must specify '
                'the data_range parameter. Please read the documentation '
                'carefully (including the note). It is recommended that '
                'you always specify the data_range anyway.'
            )
        if im1.dtype != im2.dtype:
            warn(
                "Inputs have mismatched dtypes. Setting data_range based on im1.dtype.",
                stacklevel=2,
            )
        dmin, dmax = dtype_range[im1.dtype.type]
        data_range = dmax - dmin
        if np.issubdtype(im1.dtype, np.integer) and (im1.dtype != np.uint8):
            warn(
                "Setting data_range based on im1.dtype. "
                + f"data_range = {data_range:.0f}. "
                + "Please specify data_range explicitly to avoid mistakes.",
                stacklevel=2,
            )

    ndim = im1.ndim

    if gaussian_weights:
        filter_func = gaussian
        filter_args = {'sigma': sigma, 'truncate': truncate, 'mode': 'reflect'}
    else:
        filter_func = uniform_filter
        filter_args = {'size': win_size}

    if not isinstance(alpha, int):
        alpha = int(alpha)
        warnings.warn("alpha is not an integer. Cast to int.")
    if not isinstance(beta, int):
        beta = int(beta)
        warnings.warn("beta is not an integer. Cast to int.")
    if not isinstance(gamma, int):
        gamma = int(gamma)
        warnings.warn("gamma is not an integer. Cast to int.")


    # ndimage filters need floating point data
    im1 = im1.astype(float_type, copy=False)
    im2 = im2.astype(float_type, copy=False)

    NP = win_size**ndim

    # filter has already normalized by NP
    if use_sample_covariance:
        cov_norm = NP / (NP - 1)  # sample covariance
    else:
        cov_norm = 1.0  # population covariance to match Wang et. al. 2004

    # compute (weighted) means
    ux = filter_func(im1, **filter_args)
    uy = filter_func(im2, **filter_args)

    # compute (weighted) variances and covariances
    uxx = filter_func(im1 * im1, **filter_args)
    uyy = filter_func(im2 * im2, **filter_args)
    uxy = filter_func(im1 * im2, **filter_args)
    vx = cov_norm * (uxx - ux * ux)
    vy = cov_norm * (uyy - uy * uy)
    vxy = cov_norm * (uxy - ux * uy)

    R = data_range
    C1 = (K1 * R) ** 2
    C2 = (K2 * R) ** 2
    C3 = C2 / 2

    A1, A2, B1, B2 = (
        2 * ux * uy + C1,
        2 * vxy + C2,
        ux**2 + uy**2 + C1,
        vx + vy + C2,
    )

    lum = A1 / B1
    con = (2 * np.sqrt(vx) * np.sqrt(vy) + C2) / B2
    stru = (vxy + C3) / (np.sqrt(vx) * np.sqrt(vy) + C3)
    # D = B1 * B2
    # S = (A1 * A2) / D
    S = (lum ** alpha) * (con ** beta) * (stru ** gamma)

    # to avoid edge effects will ignore filter radius strip around edges
    pad = (win_size - 1) // 2

    # compute (weighted) mean of ssim. Use float64 for accuracy.
    mssim = crop(S, pad).mean(dtype=np.float64)

    if gradient:
        # The following is Eqs. 7-8 of Avanaki 2009.
        grad = filter_func(A1 / D, **filter_args) * im1
        grad += filter_func(-S / B2, **filter_args) * im2
        grad += filter_func((ux * (A2 - A1) - uy * (B2 - B1) * S) / D, **filter_args)
        grad *= 2 / im1.size

        if full:
            return mssim, grad, S
        else:
            return mssim, grad
    else:
        if full:
            return mssim, S
        else:
            return mssim<|MERGE_RESOLUTION|>--- conflicted
+++ resolved
@@ -1,11 +1,8 @@
 import metrics
-<<<<<<< HEAD
-from utils import _check_imgs
-from skimage.metrics import structural_similarity
-=======
+
 import functools
 import warnings
-from utils import check_imgs
+from utils import _check_imgs
 import numpy as np
 from scipy.ndimage import uniform_filter
 
@@ -14,7 +11,6 @@
 from skimage._shared.utils import _supported_float_type, check_shape_equality, warn
 from skimage.util.arraycrop import crop
 from skimage.util.dtype import dtype_range
->>>>>>> 436d9728
 
 
 class SSIM(metrics.Full_Reference_Metrics_Interface):
