"""Module for functions to calculate multiple metrics.

This modules contains classes to calculate multiple metrics in batch mode or for one

Examples
--------
.. doctest-skip::

    >>> from viqa import BatchMetrics, MultipleMetrics, PSNR, QMeasure
    >>> metrics = [PSNR(data_range=1), QMeasure(data_range=1)]
    >>> metrics_parameters = [{}, {'hist_bins': 16, 'num_peaks': 2}]
    >>> batch = BatchMetrics(
    ...     file_dir='path/to/images',
    ...     pairs_csv='path/to/pairs.csv',
    ...     metrics=metrics,
    ...     metrics_parameters=metrics_parameters
    ... )
    >>> batch.calculate()
    >>> batch.export_results(file_path='path/to/results', file_name='results.csv')
    >>> img_r = 'path/to/reference_image'
    >>> img_m = 'path/to/modified_image'
    >>> multiple = MultipleMetrics(metrics, metrics_parameters)
    >>> multiple.calculate(img_r, img_m)
    >>> multiple.report(
    ...     csv=True,
    ...     metadata=True,
    ...     text=False,
    ...     image=False,
    ...     file_path='path/to/results'
    ... )

"""

# Authors
# -------
# Author: Lukas Behammer
# Research Center Wels
# University of Applied Sciences Upper Austria, 2023
# CT Research Group
#
# Modifications
# -------------
# Original code, 2024, Lukas Behammer
#
# License
# -------
# BSD-3-Clause License

import csv
import os
from abc import ABC, abstractmethod
from warnings import warn

from tqdm.autonotebook import tqdm

from viqa._metrics import Metric
from viqa.utils import (
    _check_imgs,
    _resize_image,
    crop_image,
    export_image,
    export_metadata,
    load_data,
)


class _MultipleInterface(ABC):
    """Abstract class for multiple metrics.

    Attributes
    ----------
    metrics : list
        A list of metric instances.
    metrics_parameters : list
        A list of dictionaries containing the parameters for the metrics.
    """

    def __init__(self, metrics, metrics_parameters):
        """Construct method."""
        if len(metrics) != len(metrics_parameters):
            raise ValueError(
                "The number of metrics and metric parameters must be equal."
            )
        if not all(isinstance(metric, Metric) for metric in metrics):
            raise ValueError("Metric list contains non-metric objects.")
        if not all(isinstance(parameters, dict) for parameters in metrics_parameters):
            raise ValueError("Parameters list contains non-dictionary objects.")
        self.metrics = metrics
        self.metrics_parameters = metrics_parameters
        self._results = {}

    @property
    def results(self):
        """Return the results."""
        return self._results

    @abstractmethod
    def calculate(self, *args, **kwargs):
        """Calculate the metrics."""
        pass

    @abstractmethod
    def report(self, csv, metadata, *args):
        """Report the results and metadata."""
        pass

    @abstractmethod
    def export_results(self, file_path, file_name):
        """Export the results to a csv file."""
        pass

    def export_metadata(self, file_path=".", file_name="metadata.txt"):
        """Export the metadata (custom parameters and package version) to a txt file.

        Parameters
        ----------
        file_path : str
            Path to the directory where the txt file should be saved.
        file_name : str, default='metadata.txt'
            Name of the txt file. Default is 'metadata.txt'.

        Notes
        -----
            .. attention::

                The txt file will be overwritten if it already exists.
        """
        export_metadata(
            self.metrics,
            self.metrics_parameters,
            file_path=file_path,
            file_name=file_name,
        )


class BatchMetrics(_MultipleInterface):
    """Class to calculate metrics in batch mode.

    Attributes
    ----------
    results : dict
        Dictionary containing the results of the metrics.
    file_dir : str
        Directory where the images are stored.
    metrics : list
        List of metric instances.
    metrics_parameters : list
        List of dictionaries containing the parameters for the metrics.
    pairs_file : str
        Path to the file containing the image pairs.
    pairs : list
        List of dictionaries containing the image pairs.

    Parameters
    ----------
    file_dir : str
        Directory where the images are stored.
    pairs_file : str
        Path to the file containing the image pairs. The path should be given as a
        relative path to the ``file_dir`` parameter.
        Accepted delimiter characters are ',', ';', and '\t'.

        .. admonition:: CSV/TSV file layout

            +-----------------+----------------+
            | reference_image | modified_image |
            +=================+================+
            | image_path      | image_path     |
            +-----------------+----------------+
            | ...             | ...            |
            +-----------------+----------------+

    metrics : list
        List of metric instances. Each instance must be of type :py:class:`Metric`.
    metrics_parameters : list
        List of dictionaries containing the parameters for the metrics.
    rois : list[list[tuple]], optional
        A list of lists of tuples. Each tuple has the start and
        end coordinates of the ROI in the format (x_start, x_end). Each tuple is
        for one coordinate. Each entry of the outer list is
        for one image pair.

    Raises
    ------
    ValueError
        If the number of metrics and metric parameters is not equal.
        If the metric list contains non-metric objects.
        If the parameters list contains non-dictionary objects
        If the pairs file does not contain the columns 'reference_image' and
        'modified_image'.
        If the length of the pairs and ROIs is not equal.

    Notes
    -----
    Make sure to use a well-structured CSV/TSV file as performance is better with e.g.
    the same reference image in multiple consecutive rows.

    .. attention::

        In image pairs with unequal shapes, the modified image will be resized to the
        shape of the reference image in the :py:meth:`calculate` method.

    Examples
    --------
    .. doctest-skip::

        >>> from viqa import BatchMetrics, PSNR, QMeasure
        >>> metrics = [PSNR(data_range=1), QMeasure(data_range=1)]
        >>> metrics_parameters = [{}, {'hist_bins': 16, 'num_peaks': 2}]
        >>> batch = BatchMetrics(
        ...     file_dir='path/to/images',
        ...     pairs_file='path/to/pairs.csv',
        ...     metrics=metrics,
        ...     metrics_parameters=metrics_parameters
        ... )
        >>> batch.calculate()
        >>> batch.export_results(file_path='path/to/results', file_name='results.csv')
    """

    def __init__(self, file_dir, pairs_file, metrics, metrics_parameters, rois=None):
        """Construct method."""
        super().__init__(metrics, metrics_parameters)

        self.file_dir = file_dir
<<<<<<< HEAD
        self.pairs_csv = pairs_csv
        self.__pairs = _read_csv(self.pairs_csv)
=======
        self.pairs_file = pairs_file
        self.pairs = _read_pairs(self.pairs_file)
        if rois and len(self.pairs) != len(rois):
            raise ValueError(
                "The number of pairs and ROIs must be equal. "
                f"Got {len(self.pairs)} pairs and {len(rois)} ROIs."
            )
        self.rois = rois
>>>>>>> 5ffd933d

    def calculate(self, **kwargs):
        """Calculate the metrics in batch mode.

        Parameters
        ----------
        kwargs : dict
            Additional parameters. Passed to :py:func:`viqa.utils.load_data`.

        Other Parameters
        ----------------
        scaling_order : int, default=1
            Order of the spline interpolation used for image resizing. Default is 1.
            Passed to :py:func:`skimage.transform.resize`.
        roi : list[tuple], optional
            Region of interest to use for the calculation of all images. Overrides the
            `rois` Class attribute.

        Returns
        -------
        results : dict
            Dictionary containing the results of the metrics.

        Warns
        -----
        UserWarning
            If the images are the same as in the previous pair.
            If the Class attribute `rois` is overwritten by the `roi` parameter.
        """
        # Remove roi parameter from kwargs to avoid conflicts with loading
        # Set None if not given to use either no roi or the class attribute rois
        roi = kwargs.pop("roi", None)
        self.global_roi = roi
        if self.rois is not None and roi is not None:
            warn(
                "Class attribute `rois` is overwritten by the `roi` parameter.",
                UserWarning,
            )
        scaling_order = kwargs.pop("scaling_order", 1)
        reference_img = None
        prev_ref_path = None
        modified_img = None
        prev_mod_path = None
        metric_results = None
        for pair_num, pair in enumerate(tqdm(self.__pairs)):
            reference_path = os.path.join(self.file_dir, pair["reference_image"])
            modified_path = os.path.join(self.file_dir, pair["modified_image"])
            # Skip calculation if the images are the same as in the previous pair
            if reference_path == prev_ref_path and modified_path == prev_mod_path:
                self._results[str(pair_num)] = metric_results
                warn("Skipping calculation for identical image pair.", UserWarning)
                continue
            # Load the images only once if it is the same for multiple pairs
            if reference_path != prev_ref_path:
                reference_img = load_data(reference_path, **kwargs)
                prev_ref_path = reference_path
                prev_result_reference = None
            else:
                prev_result_reference = metric_results
            if modified_path != prev_mod_path:
                modified_img = load_data(modified_path, **kwargs)
                prev_mod_path = modified_path
                prev_result_modified = None
            else:
                prev_result_modified = metric_results

            if self.global_roi is None and self.rois is not None:
                roi = self.rois[pair_num]

            metric_results = _calc(
                self.metrics,
                self.metrics_parameters,
                reference_img,
                modified_img,
                prev_result_reference=prev_result_reference,
                prev_result_modified=prev_result_modified,
                scaling_order=scaling_order,
                roi=roi,
                **kwargs,
            )
            self._results[str(pair_num)] = metric_results
        return self.results

    def report(
        self,
        csv=True,
        metadata=True,
        image=False,
        file_path=".",
        project_name=None,
        **kwargs,
    ):
        """Report the results and metadata.

        Parameters
        ----------
        csv : bool, default=True
            If True, the results will be exported to a csv file.
            :py:meth:`export_results` will be called.
        metadata : bool, default=True
            If True, the metadata will be exported to a txt file.
            :py:meth:`export_metadata` will be called.
        image : bool, default=False
            If True, the reference and modified image will be plotted side by side.
            :py:func:`viqa.utils.export_image` will be called for every pair in
            :py:attr:`pairs`.
        file_path : str, optional
            Path to the directory where the files should be saved. If None, the files
            will be saved in the current working directory.
        project_name : str, optional
            Name of the project. Used for the image file name.
        kwargs : dict
            Additional parameters. Passed to :py:func:`viqa.utils.export_image`.

        Other Parameters
        ----------------
        x, y, z : int, optional
            The index of the slice to be plotted. Only one axis can be specified.
        """
        x = kwargs.pop("x", None)
        y = kwargs.pop("y", None)
        z = kwargs.pop("z", None)

        if csv:
            self.export_results(
                file_path=file_path,
                file_name=(
                    "results.csv"
                    if project_name is None
                    else f"{project_name}_results.csv"
                ),
            )
        if metadata:
            self.export_metadata(
                file_path=file_path,
                file_name=(
                    "metadata.txt"
                    if project_name is None
                    else f"{project_name}_metadata.txt"
                ),
            )
        if image:
<<<<<<< HEAD
            for pair_num, pair in enumerate(tqdm(self.__pairs)):
=======
            roi = self.global_roi
            for pair_num, pair in enumerate(tqdm(self.pairs)):
>>>>>>> 5ffd933d
                img_r = os.path.join(self.file_dir, pair["reference_image"])
                img_m = os.path.join(self.file_dir, pair["modified_image"])
                if self.global_roi is None and self.rois is not None:
                    roi = self.rois[pair_num]
                export_image(
                    results=self.results[str(pair_num)],
                    img_r=img_r,
                    img_m=img_m,
                    file_path=file_path,
                    file_name=(
                        f"{project_name}_image_comparison_{pair_num}.png"
                        if project_name is not None
                        else f"image_comparison_{pair_num}.png"
                    ),
                    show_image=False,
                    x=x,
                    y=y,
                    z=z,
                    roi=roi,
                )

    def export_results(self, file_path=".", file_name="results.csv"):
        """Export the results to a csv file.

        Parameters
        ----------
        file_path : str
            Path to the directory where the csv file should be saved.
        file_name : str, default='results.csv'
            Name of the csv file. Default is 'results.csv'.

        Notes
        -----
            .. attention::

                The csv file will be overwritten if it already exists.
        """
        if os.path.splitext(file_name)[1] != ".csv":
            raise ValueError(
                f"The file name {file_name} must have the extension '.csv'."
            )
        path = os.path.join(file_path, file_name)
        with open(path, mode="w", newline="") as csvfile:
            writer = csv.writer(csvfile)
            # Write header
            writer.writerow(
                ["pair_num"]
                + ["reference_image"]
                + ["modified_image"]
                + list(self.results[str(0)].keys())
            )
            # Write data
            for pair_num, results in self.results.items():
                writer.writerow(
                    [pair_num]
                    + [self.__pairs[int(pair_num)]["reference_image"]]
                    + [self.__pairs[int(pair_num)]["modified_image"]]
                    + list(results.values())
                )


class MultipleMetrics(_MultipleInterface):
    """Class to calculate metrics in batch mode.

    Attributes
    ----------
    results : dict
        Dictionary containing the results of the metrics.
    metrics : list
        List of metric instances.
    metrics_parameters : list
        List of dictionaries containing the parameters for the metrics.

    Parameters
    ----------
    metrics : list
        List of metric instances.
    metrics_parameters : list
        List of dictionaries containing the parameters for the metrics.

    Raises
    ------
    ValueError
        If the number of metrics and metric parameters is not equal.
        If the metric list contains non-metric objects.
        If the parameters list contains non-dictionary objects

    Notes
    -----
    .. attention::

        In image pairs with unequal shapes, the modified image will be resized to the
        shape of the reference image.

    Examples
    --------
    .. doctest-skip::

        >>> from viqa import MultipleMetrics, PSNR, QMeasure
        >>> metrics = [PSNR(data_range=1), QMeasure(data_range=1)]
        >>> metrics_parameters = [{}, {'hist_bins': 16, 'num_peaks': 2}]
        >>> multiple = MultipleMetrics(
        ...     metrics=metrics,
        ...     metrics_parameters=metrics_parameters
        ... )
        >>> img_r = 'path/to/reference_image'
        >>> img_m = 'path/to/modified_image'
        >>> multiple.calculate(img_r, img_m)
        >>> multiple.report(
        ...     csv=True,
        ...     metadata=True,
        ...     text=False,
        ...     image=False,
        ...     file_path='path/to/results'
        ... )
    """

    def __init__(self, metrics, metrics_parameters):
        """Construct method."""
        super().__init__(metrics, metrics_parameters)

    def calculate(self, img_r, img_m, **kwargs):
        """Calculate multiple metrics for an image pair.

        Parameters
        ----------
        img_r : str or np.ndarray
            Path to the reference image or the image itself.
        img_m : str or np.ndarray
            Path to the modified image or the image itself.
        kwargs : dict
            Additional parameters. Passed to :py:func:`viqa.utils.load_data`.

        Other Parameters
        ----------------
        scaling_order : int, default=1
            Order of the spline interpolation used for image resizing. Default is 1.
            Passed to :py:func:`skimage.transform.resize`.

        Returns
        -------
        results : dict
            Dictionary containing the results of the metrics.
        """
        metric_results = _calc(
            self.metrics, self.metrics_parameters, img_r, img_m, leave=True, **kwargs
        )
        self._results = metric_results
        return self.results

    def report(
        self,
        csv=True,
        metadata=True,
        text=True,
        image=False,
        file_path=".",
        project_name=None,
        **kwargs,
    ):
        """Report the results and metadata.

        Parameters
        ----------
        csv : bool, default=True
            If True, the results will be exported to a csv file.
            :py:meth:`export_results` will be called.
        metadata : bool, default=True
            If True, the metadata will be exported to a txt file.
            :py:meth:`export_metadata` will be called.
        text : bool, default=True
            If True, the metric values will be printed to the console.
            :py:meth:`print_values` will be called.
        image : bool, default=False
            If True, the reference and modified image will be plotted side by side.
            :py:func:`viqa.utils.export_image` will be called.
        file_path : str, optional
            Path to the directory where the files should be saved. If None, the files
            will be saved in the current working directory.
        project_name : str, optional
            Name of the project. Used for the image file name.
        kwargs : dict
            Additional parameters. Passed to :py:func:`print_image`.

        Other Parameters
        ----------------
        decimals : int, default=2
            Number of decimal places for the printed metric values in the console.
        export_image : bool, default=False
            If True, the image will be saved as a file. Default is False.
        img_r : str or np.ndarray
            Path to the reference image or the image itself.
        img_m : str or np.ndarray
            Path to the modified image or the image itself.
        x, y, z : int, optional
            The index of the slice to be plotted. Only one axis can be specified.

        Raises
        ------
        ValueError
            If the reference and modified image are not provided
        """
        decimals = kwargs.pop("decimals", 2)
        export_image_ = kwargs.pop("export_image", False)
        img_r = kwargs.pop("img_r", None)
        img_m = kwargs.pop("img_m", None)
        x = kwargs.pop("x", None)
        y = kwargs.pop("y", None)
        z = kwargs.pop("z", None)

        if export_image_:
            img_file_path = file_path
        else:
            img_file_path = None

        if text:
            self.print_values(decimals)
        if image:
            if img_r is None or img_m is None:
                raise ValueError("Reference and modified image must be provided.")
            else:
                export_image(
                    results=self.results,
                    img_r=img_r,
                    img_m=img_m,
                    file_path=img_file_path,
                    file_name=(
                        "image_comparison.png"
                        if project_name is None
                        else f"{project_name}_image_comparison.png"
                    ),
                    x=x,
                    y=y,
                    z=z,
                    **kwargs,
                )
        if csv:
            self.export_results(
                file_path=file_path,
                file_name=(
                    "results.csv"
                    if project_name is None
                    else f"{project_name}_results.csv"
                ),
            )
        if metadata:
            self.export_metadata(
                file_path=file_path,
                file_name=(
                    "metadata.txt"
                    if project_name is None
                    else f"{project_name}_metadata.txt"
                ),
            )

    def print_values(self, decimals=2):
        """Print the metric values to the console.

        Parameters
        ----------
        decimals : int, default=2
            Number of decimal places for the printed metric values.
        """
        for metric, result in self.results.items():
            print(f"{metric}: {result:.{decimals}f}")

    def export_results(self, file_path, file_name="results.csv"):
        """Export the results to a csv file.

        Parameters
        ----------
        file_path : str
            Path to the directory where the csv file should be saved.
        file_name : str, default='results.csv'
            Name of the csv file. Default is 'results.csv'.

        Notes
        -----
            .. attention::

                The csv file will be overwritten if it already exists.
        """
        if os.path.splitext(file_name)[1] != ".csv":
            raise ValueError(
                f"The file name {file_name} must have the extension '.csv'."
            )
        path = os.path.join(file_path, file_name)
        with open(path, mode="w", newline="") as csvfile:
            writer = csv.writer(csvfile)
            # Write header
            writer.writerow(list(self.results.keys()))
            # Write data
            writer.writerow(list(self.results.values()))


def _read_pairs(file_path):
    with open(file_path, newline="") as file:
        dialect = csv.Sniffer().sniff(file.readline(), ",;\t")
        file.seek(0)
        reader = csv.DictReader(file, dialect=dialect)
        if (
            "reference_image" not in reader.fieldnames
            or "modified_image" not in reader.fieldnames
        ):
            raise ValueError(
                "CSV file must contain the columns 'reference_image' and "
                "'modified_image'."
            )
        return list(reader)


def _calc(metrics, metrics_parameters, img_r, img_m, **kwargs):
    scaling_order = kwargs.pop("scaling_order", 1)
    leave = kwargs.pop("leave", False)
    prev_result_reference = kwargs.pop("prev_result_reference", None)
    prev_result_modified = kwargs.pop("prev_result_modified", None)
    roi = kwargs.pop("roi", None)

    img_r = load_data(img_r, **kwargs)
    img_m = load_data(img_m, **kwargs)

    img_m = _resize_image(img_r, img_m, scaling_order)

    if roi is not None:
        img_r = crop_image(img_r, *roi)
        img_m = crop_image(img_m, *roi)

    img_r, img_m = _check_imgs(img_r, img_m, **kwargs)

    metric_results = {}
    for metric, parameters in tqdm(
        zip(metrics, metrics_parameters, strict=False), total=len(metrics), leave=leave
    ):
        if metric.type == "no-reference":
            if prev_result_reference is not None and isinstance(
                prev_result_reference, dict
            ):
                metric_results[name] = prev_result_reference[name := metric.name + "_r"]
            else:
                result_r = metric.score(img_r, **parameters)
                metric_results[metric.name + "_r"] = float(result_r)
            if prev_result_modified is not None and isinstance(
                prev_result_modified, dict
            ):
                metric_results[name] = prev_result_modified[name := metric.name + "_m"]
            else:
                result_m = metric.score(img_m, **parameters)
                metric_results[metric.name + "_m"] = float(result_m)
        elif metric.type == "full-reference":
            result = metric.score(img_r, img_m, **parameters)
            metric_results[metric.name] = float(result)
    return metric_results<|MERGE_RESOLUTION|>--- conflicted
+++ resolved
@@ -222,19 +222,14 @@
         super().__init__(metrics, metrics_parameters)
 
         self.file_dir = file_dir
-<<<<<<< HEAD
-        self.pairs_csv = pairs_csv
-        self.__pairs = _read_csv(self.pairs_csv)
-=======
         self.pairs_file = pairs_file
-        self.pairs = _read_pairs(self.pairs_file)
-        if rois and len(self.pairs) != len(rois):
+        self._pairs = _read_pairs(self.pairs_file)
+        if rois and len(self._pairs) != len(rois):
             raise ValueError(
                 "The number of pairs and ROIs must be equal. "
-                f"Got {len(self.pairs)} pairs and {len(rois)} ROIs."
+                f"Got {len(self._pairs)} pairs and {len(rois)} ROIs."
             )
         self.rois = rois
->>>>>>> 5ffd933d
 
     def calculate(self, **kwargs):
         """Calculate the metrics in batch mode.
@@ -279,7 +274,7 @@
         modified_img = None
         prev_mod_path = None
         metric_results = None
-        for pair_num, pair in enumerate(tqdm(self.__pairs)):
+        for pair_num, pair in enumerate(tqdm(self._pairs)):
             reference_path = os.path.join(self.file_dir, pair["reference_image"])
             modified_path = os.path.join(self.file_dir, pair["modified_image"])
             # Skip calculation if the images are the same as in the previous pair
@@ -377,12 +372,8 @@
                 ),
             )
         if image:
-<<<<<<< HEAD
-            for pair_num, pair in enumerate(tqdm(self.__pairs)):
-=======
             roi = self.global_roi
-            for pair_num, pair in enumerate(tqdm(self.pairs)):
->>>>>>> 5ffd933d
+            for pair_num, pair in enumerate(tqdm(self._pairs)):
                 img_r = os.path.join(self.file_dir, pair["reference_image"])
                 img_m = os.path.join(self.file_dir, pair["modified_image"])
                 if self.global_roi is None and self.rois is not None:
@@ -438,8 +429,8 @@
             for pair_num, results in self.results.items():
                 writer.writerow(
                     [pair_num]
-                    + [self.__pairs[int(pair_num)]["reference_image"]]
-                    + [self.__pairs[int(pair_num)]["modified_image"]]
+                    + [self._pairs[int(pair_num)]["reference_image"]]
+                    + [self._pairs[int(pair_num)]["modified_image"]]
                     + list(results.values())
                 )
 
