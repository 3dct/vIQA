"""Module for calculating the contrast-to-noise ratio (CNR) between two images.

Examples
--------
    .. doctest-requires:: numpy

        >>> import numpy as np
        >>> from viqa import CNR
        >>> img = np.random.rand(256, 256)
        >>> cnr = CNR(data_range=1, normalize=False)
        >>> cnr
        CNR(score_val=None)
        >>> score = cnr.score(img,
        ...                   background_center=(128, 128),
        ...                   signal_center=(32, 32),
        ...                   radius=16)
"""

# Authors
# -------
# Author: Lukas Behammer
# Research Center Wels
# University of Applied Sciences Upper Austria, 2023
# CT Research Group
#
# Modifications
# -------------
# Original code, 2024, Lukas Behammer
#
# License
# -------
# BSD-3-Clause License

from warnings import warn

import numpy as np

from viqa._metrics import NoReferenceMetricsInterface
from viqa.utils import load_data


class CNR(NoReferenceMetricsInterface):
    """Class to calculate the contrast-to-noise ratio (CNR) between two images.

    Attributes
    ----------
    score_val : float
        CNR score value of the last calculation.

    Parameters
    ----------
    data_range : {1, 255, 65535}, default=255
        Data range of the returned data in data loading. Is used for image loading when ``normalize`` is True.
    normalize : bool, default False
        If True, the input images are normalized to the ``data_range`` argument.
    batch : bool, default False
        If True, the input images are expected to be given as path to a folder containing the images.

        .. note::
            Currently not supported. Added for later implementation.

    **kwargs : optional
        Additional parameters for data loading. The keyword arguments are passed to :py:func:`.viqa.utils.load_data`.

    Other Parameters
    ----------------
    chromatic : bool, default False
        If True, the input images are expected to be RGB images.

        .. note::
            Currently not supported.

    """

    def __init__(self, data_range=255, normalize=False, batch=False, **kwargs) -> None:
        """Constructor method"""
        super().__init__(
            data_range=data_range, normalize=normalize, batch=batch, **kwargs
        )

    def score(self, img, **kwargs):
        """Calculate the contrast-to-noise ratio (CNR) between two images.

        Parameters
        ----------
        img : np.ndarray or Tensor or str or os.PathLike
            Image to calculate score of.
        **kwargs : optional
            Additional parameters for CNR calculation. The keyword arguments are passed to
            :py:func:`.viqa.nr_metrics.cnr.contrast_to_noise_ratio`.

        Returns
        -------
        score_val : float
            CNR score value.
        """
        # Check images
        img = load_data(
            img,
            data_range=self._parameters["data_range"],
            normalize=self._parameters["normalize"],
            batch=self._parameters["batch"],
        )

        score_val = contrast_to_noise_ratio(img, **kwargs)
        self.score_val = score_val
        return score_val

    def print_score(self, decimals=2):
        """Print the CNR score value of the last calculation.

        Parameters
        ----------
        decimals : int, default=2
            Number of decimal places to print the score value.

        Warns
        -----
        RuntimeWarning
            If :py:attr:`score_val` is not available.
        """
        if self.score_val is not None:
            print("CNR: {}".format(round(self.score_val, decimals)))
        else:
            warn("No score value for CNR. Run score() first.", RuntimeWarning)


def contrast_to_noise_ratio(img, background_center, signal_center, radius):
    r"""Calculate the contrast-to-noise ratio (CNR) between two images.

    Parameters
    ----------
    img : np.ndarray or Tensor or str or os.PathLike
        Image to calculate score of.
    background_center : Tuple(int)
        Center of the background. Order is ``(y, x)`` for 2D images and ``(z, y, x)`` for 3D images.
    signal_center : Tuple(int)
        Center of the signal. Order is ``(y, x)`` for 2D images and ``(z, y, x)`` for 3D images.
    radius : int
        Width of the regions.

    Returns
    -------
    score_val : float
        CNR score value.

    Raises
    ------
    ValueError
        If the input image is not 2D or 3D. \n
        If the input center is not a tuple of integers. \n
        If the input center is too close to the border. \n
        If the input radius is not an integer.

    Notes
    -----
    This implementation uses cubic regions to calculate the CNR. The calculation is based on the following formula:

    .. math::
        cnr = \\frac{\\mu_{signal} - \\mu_{background}}{\\sigma_{background}}

    where :math:`\\mu` is the mean and :math:`\\sigma` is the standard deviation.

    .. important::
        The background region should be chosen in a homogeneous area, while the signal region should be chosen in an
        area with a high contrast.

    References
    ----------
    .. [1] Desai, N., Singh, A., & Valentino, D. J. (2010). Practical evaluation of image quality in computed
           radiographic (CR) imaging systems. Medical Imaging 2010: Physics of Medical Imaging, 7622, 76224Q.
           https://doi.org/10.1117/12.844640
    """
    # check if signal_center and background_center are tuples of integers and radius is an integer
    for center in signal_center:
        if not isinstance(center, int):
            raise ValueError("Signal center has to be a tuple of integers.")
        if center - radius < 0:  # check if center is too close to the border
<<<<<<< HEAD
            raise ValueError("Signal center has to be at least the radius away from the border.")
        # todo: check center out of bounds
=======
            raise ValueError(
                "Signal center has to be at least the radius away from the border."
            )
>>>>>>> c3ee5b42

    for center in background_center:
        if not isinstance(center, int):
            raise ValueError("Background center has to be a tuple of integers.")
        if center - radius < 0:
<<<<<<< HEAD
            raise ValueError("Background center has to be at least the radius away from the border.")
        # todo: check center out of bounds
=======
            raise ValueError(
                "Background center has to be at least the radius away from the border."
            )
>>>>>>> c3ee5b42

    if not isinstance(radius, int):   # todo: check for negative radius
        raise ValueError("Radius has to be an integer.")

    # Define regions
    if img.ndim == 2:  # 2D image
        background = img[
            background_center[0] - radius : background_center[0] + radius,
            background_center[1] - radius : background_center[1] + radius,
        ]
        signal = img[
            signal_center[0] - radius : signal_center[0] + radius,
            signal_center[1] - radius : signal_center[1] + radius,
        ]
    elif img.ndim == 3:  # 3D image
        background = img[
            background_center[0] - radius : background_center[0] + radius,
            background_center[1] - radius : background_center[1] + radius,
            background_center[2] - radius : background_center[2] + radius,
        ]
        signal = img[
            signal_center[0] - radius : signal_center[0] + radius,
            signal_center[1] - radius : signal_center[1] + radius,
            signal_center[2] - radius : signal_center[2] + radius,
        ]
    else:
        raise ValueError("Image has to be either 2D or 3D.")

    # Calculate CNR
    if np.std(background) == 0:
        cnr_val = 0
    else:
        cnr_val = (np.mean(signal) - np.mean(background)) / np.std(background)

    return cnr_val<|MERGE_RESOLUTION|>--- conflicted
+++ resolved
@@ -176,27 +176,15 @@
         if not isinstance(center, int):
             raise ValueError("Signal center has to be a tuple of integers.")
         if center - radius < 0:  # check if center is too close to the border
-<<<<<<< HEAD
             raise ValueError("Signal center has to be at least the radius away from the border.")
         # todo: check center out of bounds
-=======
-            raise ValueError(
-                "Signal center has to be at least the radius away from the border."
-            )
->>>>>>> c3ee5b42
 
     for center in background_center:
         if not isinstance(center, int):
             raise ValueError("Background center has to be a tuple of integers.")
         if center - radius < 0:
-<<<<<<< HEAD
             raise ValueError("Background center has to be at least the radius away from the border.")
         # todo: check center out of bounds
-=======
-            raise ValueError(
-                "Background center has to be at least the radius away from the border."
-            )
->>>>>>> c3ee5b42
 
     if not isinstance(radius, int):   # todo: check for negative radius
         raise ValueError("Radius has to be an integer.")
