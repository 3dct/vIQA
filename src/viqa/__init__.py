"""
vIQA (volumetric Image Quality Assessment) is a Python package for the assessment of
volumetric image quality.

It provides a set of metrics to assess the quality of volumetric images. The package can
be used for 2D and 3D images.
"""

<<<<<<< HEAD
__version__ = "0.9.0"
=======
__version__ = "0.8.1"
>>>>>>> 87bdbd68
__author__ = "Lukas Behammer"

from .fr_metrics import *
from .nr_metrics import *<|MERGE_RESOLUTION|>--- conflicted
+++ resolved
@@ -6,11 +6,7 @@
 be used for 2D and 3D images.
 """
 
-<<<<<<< HEAD
 __version__ = "0.9.0"
-=======
-__version__ = "0.8.1"
->>>>>>> 87bdbd68
 __author__ = "Lukas Behammer"
 
 from .fr_metrics import *
