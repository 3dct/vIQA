"""Module for the most apparent distortion (MAD) metric.

Notes
-----
The code is adapted from the original MATLAB code available under [1]_.

References
----------
.. [1] Larson, E. C. (2008). http://vision.eng.shizuoka.ac.jp/mad (version 2011_10_07)

Examples
--------
.. todo::
    add examples
"""

# Authors
# -------
# Author: Lukas Behammer
# Research Center Wels
# University of Applied Sciences Upper Austria, 2023
# CT Research Group
#
# Modifications
# -------------
# Original code, 2024, Lukas Behammer
#
# License
# -------
# TODO: add license

from typing import Any
from warnings import warn

import numpy as np
from scipy.ndimage import convolve

from viqa._metrics import FullReferenceMetricsInterface
from viqa.utils import (
    _check_imgs,
    _extract_blocks,
    _fft,
    _ifft,
    _to_float,
    gabor_convolve,
)
<<<<<<< HEAD
from viqa.deprecation import RemovedInNextVersionWarning
=======
from . import statistics
>>>>>>> 7f353f40

# Global preinitialized variables
M = 0
N = 0
BLOCK_SIZE = 0
STRIDE = 0


class MAD(FullReferenceMetricsInterface):
    """Class to calculate the most apparent distortion (MAD) between two images.

    Attributes
    ----------
    score_val : float
        MAD score value of the last calculation.

    Parameters
    ----------
    data_range : {1, 255, 65535}, optional
        Data range of the returned data in data loading. Is used for image loading when
        ``normalize`` is True and for the MAD calculation. Passed to
        :py:func:`viqa.utils.load_data` and :py:func:`most_apparent_distortion`.
    normalize : bool, default False
        If True, the input images are normalized to the ``data_range`` argument.
    batch : bool, default False
        If True, the input images are expected to be given as path to a folder
        containing the images.

        .. note::
            Currently not supported. Added for later implementation.

    **kwargs : optional
        Additional parameters for data loading. The keyword arguments are passed to
        :py:func:`viqa.utils.load_data`.


    Other Parameters
    ----------------
    chromatic : bool, default False
        If True, the input images are expected to be RGB images.

        .. note::
            Currently not supported.

    Raises
    ------
    ValueError
        If ``data_range`` is None.

    Warnings
    --------
    The metric is not yet validated. Use with caution.

    .. todo:: validate

    Notes
    -----
    ``data_range`` for image loading is also used for the MAD calculation if the image
    type is integer and therefore must be set. The parameter is set through the
    constructor of the class and is passed to :py:meth:`score`. MAD [1]_ is a
    full-reference IQA metric. It is based on the human visual system and is designed to
    predict the perceived quality of an image.

    References
    ----------
    .. [1] Larson, E. C., & Chandler, D. M. (2010). Most apparent distortion:
        full-reference image quality assessment and the role of strategy. Journal of
        Electronic Imaging, 19(1), 011006. https://doi.org/10.1117/1.3267105
    """

    def __init__(self, data_range=255, normalize=False, batch=False, **kwargs) -> None:
        """Constructor method."""
        if data_range is None:
            raise ValueError("Parameter data_range must be set.")
        super().__init__(
            data_range=data_range, normalize=normalize, batch=batch, **kwargs
        )

    def score(self, img_r, img_m, dim=None, im_slice=None, **kwargs):
        """Calculate the MAD between two images.

        The metric can be calculated for 2D and 3D images. If the images are 3D, the
        metric can be calculated for the full volume or for a given slice of the image
        by setting ``dim`` to the desired dimension and ``im_slice`` to the desired
        slice number.

        Parameters
        ----------
        img_r : np.ndarray or Tensor or str or os.PathLike
            Reference image to calculate score against.
        img_m : np.ndarray or Tensor or str or os.PathLike
            Distorted image to calculate score of.
        dim : {0, 1, 2}, optional
            MAD for 3D images is calculated as mean over all slices of the given
            dimension.
        im_slice : int, optional
            If given, MAD is calculated only for the given slice of the 3D image.
        **kwargs : optional
            Additional parameters for MAD calculation. The keyword arguments are passed
            to :py:func:`viqa.fr_metrics.mad.most_apparent_distortion_3d` or
            :py:func:`viqa.fr_metrics.mad.most_apparent_distortion`.

        Returns
        -------
        score_val : float
            MAD score value.

        Raises
        ------
        ValueError
            If invalid dimension given in ``dim``. \n
            If images are neither 2D nor 3D. \n
            If images are 3D, but ``dim`` is not given. \n
            If ``im_slice`` is given, but not an integer.

        Warns
        -----
        RuntimeWarning
            If dim or im_slice is given for 2D images. \n
            If im_slice is not given, but dim is given for 3D images, MAD is calculated
            for the full volume.

        Notes
        -----
        For 3D images if ``dim`` is given, but ``im_slice`` is not, the MAD is
        calculated for the full volume of the 3D image. This is implemented as `mean` of
        the MAD values of all slices of the given dimension. If ``dim`` is given and
        ``im_slice`` is given, the MAD is calculated for the given slice of the given
        dimension (represents a 2D metric of the given slice).
        """
        # Check images
        img_r, img_m = _check_imgs(
            img_r,
            img_m,
            data_range=self._parameters["data_range"],
            normalize=self._parameters["normalize"],
            batch=self._parameters["batch"],
        )

        # Check if images are 2D or 3D
        if img_r.ndim == 3:
            if (
                dim is not None and type(im_slice) is int
            ):  # if dim and im_slice are given
                # Calculate MAD for given slice of given dimension
                match dim:
                    case 0:
                        score_val = most_apparent_distortion(
                            img_r[im_slice, :, :],
                            img_m[im_slice, :, :],
                            data_range=self._parameters["data_range"],
                            **kwargs,
                        )
                    case 1:
                        score_val = most_apparent_distortion(
                            img_r[:, im_slice, :],
                            img_m[:, im_slice, :],
                            data_range=self._parameters["data_range"],
                            **kwargs,
                        )
                    case 2:
                        score_val = most_apparent_distortion(
                            img_r[:, :, im_slice],
                            img_m[:, :, im_slice],
                            data_range=self._parameters["data_range"],
                            **kwargs,
                        )
                    case _:
                        raise ValueError(
                            "Invalid dim value. Must be integer of 0, 1 or 2."
                        )
            elif (
                dim is not None and im_slice is None
            ):  # if dim is given, but im_slice is not, calculate MAD for full volume
                warn(
                    "im_slice is not given. Calculating MAD for full volume.",
                    RuntimeWarning,
                )
                score_val = most_apparent_distortion_3d(
                    img_r,
                    img_m,
                    data_range=self._parameters["data_range"],
                    dim=dim,
                    **kwargs,
                )
            elif dim is not None and type(im_slice) is not (int or None):
                raise ValueError("im_slice must be an integer or None.")
            else:
                raise ValueError(
                    "If images are 3D, dim and im_slice (optional) must be given."
                )
        elif img_r.ndim == 2:
            if dim or im_slice:
                warn("dim and im_slice are ignored for 2D images.", RuntimeWarning)
            # Calculate MAD for 2D images
            score_val = most_apparent_distortion(
                img_r, img_m, data_range=self._parameters["data_range"], **kwargs
            )
        else:
            raise ValueError("Images must be 2D or 3D.")

        self.score_val = score_val
        return score_val

    def print_score(self, decimals=2):
        """Print the MAD score value of the last calculation.

        Parameters
        ----------
        decimals : int, default=2
            Number of decimal places to print the score value.

        Warns
        -----
        RuntimeWarning
            If :py:attr:`score_val` is not available.
        """
        if self.score_val is not None:
            print("MAD: {}".format(round(self.score_val, decimals)))
        else:
            warn("No score value for MAD. Run score() first.", RuntimeWarning)


def most_apparent_distortion_3d(
    img_r: np.ndarray, img_m: np.ndarray, dim: int = 2, **kwargs: Any
) -> float:
    """Calculate the MAD for a 3D image.

    Parameters
    ----------
    img_r : np.ndarray
        Reference image to calculate score against
    img_m : np.ndarray
        Distorted image to calculate score of
    dim : {0, 1, 2}, default=2
        Dimension on which the slices are iterated.
    **kwargs : optional
            Additional parameters for MAD calculation. The keyword arguments are passed
            to :py:func:`viqa.fr_metrics.mad.most_apparent_distortion`.

    Returns
    -------
    score_val : float
        MAD score value as mean of MAD values of all slices of the given dimension.

    Raises
    ------
    ValueError
        If invalid dimension given in ``dim``.

    Warnings
    --------
    The metric is not yet validated. Use with caution.

    .. todo:: validate

    See Also
    --------
    viqa.fr_metrics.mad.most_apparent_distortion : Calculate the MAD between two images.

    References
    ----------
    .. [1] Larson, E. C., & Chandler, D. M. (2010). Most apparent distortion:
        full-reference image quality assessment and the role of strategy. Journal of
        Electronic Imaging, 19(1), 011006. https://doi.org/10.1117/1.3267105
    """
    x, y, z = img_r.shape  # get image dimensions
    scores = []
    # Calculate MAD for all slices of the given dimension
    match dim:
        case 0:
            for slice_ in range(x):
                scores.append(
                    most_apparent_distortion(
                        img_r[slice_, :, :], img_m[slice_, :, :], **kwargs
                    )
                )
        case 1:
            for slice_ in range(y):
                scores.append(
                    most_apparent_distortion(
                        img_r[:, slice_, :], img_m[:, slice_, :], **kwargs
                    )
                )
        case 2:
            for slice_ in range(z):
                scores.append(
                    most_apparent_distortion(
                        img_r[:, :, slice_], img_m[:, :, slice_], **kwargs
                    )
                )
        case _:
            raise ValueError("Invalid dim value. Must be integer of 0, 1 or 2.")
    return np.mean(np.array(scores))


def most_apparent_distortion(
    img_r: np.ndarray,
    img_m: np.ndarray,
    data_range: int = 255,
    block_size: int = 16,
    block_overlap: float = 0.75,
    beta_1: float = 0.467,
    beta_2: float = 0.130,
    thresh_1: float | None = None,
    thresh_2: float | None = None,
    **kwargs,
) -> float:
    """Calculate the most apparent distortion (MAD) between two images.

    Parameters
    ----------
    img_r : np.ndarray
        Reference image to calculate score against.
    img_m : np.ndarray
        Distorted image to calculate score of.
    data_range : int, default=255
        Data range of the input images.
    block_size : int, default=16
        Size of the blocks in the MAD calculation. Must be positive.
    block_overlap : float, default=0.75
        Overlap of the blocks in the MAD calculation. Given as a fraction of
        ``block_size``.
    beta_1 : float, default=0.467
        Parameter for single metrics combination.
    beta_2 : float, default=0.130
        Parameter for single metrics combination.
    thresh_1 : float, optional
        Threshold for single metrics combination.
    thresh_2 : float, optional
        Threshold for single metrics combination.
    **kwargs : optional
        Additional parameters for MAD calculation.

    Returns
    -------
    mad_index : float
        MAD score value.

    Other Parameters
    ----------------
    account_monitor : bool, default False
        If True, the ``display_function`` of the monitor is taken into account.
    display_function : dict, optional
        Parameters of the display function of the monitor. Must be given if
        ``account_monitor`` is True.

        .. admonition:: Dictionary layout for ``display_function``

            disp_res : float, Display resolution. \n
            view_dis : float, Viewing distance. Same unit as ``disp_res``.

    luminance_function : dict, optional
        Parameters of the luminance function. If not given, default values for sRGB
        displays are used.

        .. admonition:: Dictionary layout for ``luminance_function``

            b : float, default=0.0 \n
            k : float, default=0.02874 \n
            gamma : float, default=2.2

    ms_scale : float, default=1
        Additional normalization parameter for the high-quality index.
    orientations_num : int, default 4
        Number of orientations for the log-Gabor filters. Passed to
        `.viqa.utils.gabor_convolve`.
    scales_num : int, default 5
        Number of scales for the log-Gabor filters. Passed to
        `.viqa.utils.gabor_convolve`.
    weights : list, default [0.5, 0.75, 1, 5, 6]
        Weights for the different scales of the log-Gabor filters. Must be of length
        ``scales_num``.
    csf_function : dict, optional
        Parameters for the contrast sensitivity function. If not given, default values
        for sRGB displays are used.

        .. admonition:: Dictionary layout for ``csf_function``

            lambda_csf : float, default=0.114 \n
            f_peak : float, default=7.8909

    Raises
    ------
    ValueError
        If ``block_size`` is not positive. \n
        If ``weights`` is not of length ``scales_num``.

    Warns
    -----
    RuntimeWarning
        If either ``thresh_1`` or ``thresh_2`` and not both are given. \n
        If ``thresh_1`` and ``thresh_2`` and ``beta_1`` or ``beta_2`` are given.

    Warnings
    --------
    The metric is not yet validated. Use with caution.

    .. todo:: validate

    See Also
    --------
    viqa.fr_metrics.mad.most_apparent_distortion_3d : Calculate the MAD for a 3D image.

    Notes
    -----
    The metric is calculated as combination of two single metrics. One for high quality
    and one for low quality of the image. The parameters ``beta_1``, ``beta_2``,
    ``thresh_1`` and ``thresh_2`` determine the weighting of the two combined single
    metrics. If ``thresh_1`` and ``thresh_2`` are given, ``beta_1`` and ``beta_2`` are
    calculated from them, else ``beta_1`` and ``beta_2`` or their default values are
    used. The values to be set for ``thresh_1`` and ``thresh_2`` that lead to the
    default values ``beta_1=0.467`` and ``beta_2=0.130`` are ``thresh_1=2.55`` and
    ``thresh_2=3.35``. These need not to be set, since automatic values for ``beta_1``
    and ``beta_2`` are used when they are not given as parameter. For more information
    see [1]_. The code is adapted from the original MATLAB code available under [2]_.

    References
    ----------
    .. [1] Larson, E. C., & Chandler, D. M. (2010). Most apparent distortion:
        full-reference image quality assessment and the role of strategy. Journal of
        Electronic Imaging, 19(1), 011006. https://doi.org/10.1117/1.3267105
    .. [2] Larson, E. C. (2008). http://vision.eng.shizuoka.ac.jp/mad
        (version 2011_10_07)
    """
    # Authors
    # -------
    # Author: Eric Larson
    # Department of Electrical and Computer Engineering
    # Oklahoma State University, 2008
    # University Of Washington Seattle, 2009
    # Image Coding and Analysis Lab
    #
    # Translation and Adaption: Lukas Behammer
    # Research Center Wels
    # University of Applied Sciences Upper Austria, 2023
    # CT Research Group
    #
    # Modifications
    # -------------
    # Original code, 2008, Eric Larson
    # Translated to Python and Adapted, 2024, Lukas Behammer

    # TODO: add option for block_size = 0
    # Set global variables
    global BLOCK_SIZE, STRIDE
    if block_size > 0:
        BLOCK_SIZE = block_size
    else:
        raise ValueError("block_size must be positive.")
    STRIDE = BLOCK_SIZE - int(block_overlap * BLOCK_SIZE)
    global M, N
    M, N = img_r.shape

    # Parameters for single metrics combination
    if (thresh_1 or thresh_2) and not (thresh_1 and thresh_2):
        warn(
            "thresh_1 and thresh_2 must be given together. Using default "
            "values for beta_1 and beta_2.",
            RuntimeWarning,
        )
    elif thresh_1 and thresh_2:
        beta_1 = np.exp(-thresh_1 / thresh_2)
        beta_2 = 1 / (np.log(10) * thresh_2)
        if beta_1 or beta_2:
            warn(
                "thresh_1 and thresh_2 are given. Ignoring beta_1 and beta_2.",
                RuntimeWarning,
            )

    # Hiqh quality index
    d_detect = _high_quality(img_r, img_m, data_range=data_range, **kwargs)
    # Low quality index
    d_appear = _low_quality(img_r, img_m, **kwargs)

    # Combine single metrics with weighting
    alpha = 1 / (1 + beta_1 * d_detect**beta_2)  # weighting factor
    mad_index = d_detect**alpha * d_appear ** (1 - alpha)
    return mad_index


def _high_quality(img_r: np.ndarray, img_m: np.ndarray, **kwargs) -> float:
    """Calculate the high-quality index of MAD.

    Notes
    -----
    The code is adapted from the original MATLAB code available under [1]_.

    References
    ----------
    .. [1] Larson, E. C. (2008). http://vision.eng.shizuoka.ac.jp/mad
        (version 2011_10_07)
    """
    # Authors
    # -------
    # Author: Eric Larson
    # Department of Electrical and Computer Engineering
    # Oklahoma State University, 2008
    # University Of Washington Seattle, 2009
    # Image Coding and Analysis Lab
    #
    # Translation and Adaption: Lukas Behammer
    # Research Center Wels
    # University of Applied Sciences Upper Austria, 2023
    # CT Research Group
    #
    # Modifications
    # -------------
    # Original code, 2008, Eric Larson
    # Translated to Python and Adapted, 2024, Lukas Behammer

    account_monitor = kwargs.pop("account_monitor", False)
    # Account for display function of monitor
    if account_monitor:
        if "display_function" not in kwargs:
            raise ValueError(
                "If account_monitor is True, display_function must be given."
            )
        display_function = kwargs.pop("display_function")
        cycles_per_degree = (
            display_function["disp_res"]
            * display_function["view_dis"]
            * np.tan(np.pi / 180)
        ) / 2
    else:
        cycles_per_degree = 32

    csf_function = kwargs.pop("csf_function", {"lambda_csf": 0.114, "f_peak": 7.8909})
    # Calculate contrast sensitivity function
    csf = _contrast_sensitivity_function(
        M,
        N,
        cycles_per_degree,
        lambda_csf=csf_function["lambda_csf"],
        f_peak=csf_function["f_peak"],
    )

    # Convert to perceived lightness
    luminance_function = kwargs.pop("luminance_function", {"k": 0.02874, "gamma": 2.2})

    data_range = kwargs.pop("data_range", 255)
    lum_r = _pixel_to_lightness(img_r, data_range=data_range, **luminance_function)
    lum_m = _pixel_to_lightness(img_m, data_range=data_range, **luminance_function)

    # Fourier transform
    lum_r_fft = _fft(lum_r)
    lum_m_fft = _fft(lum_m)

    i_org = np.real(_ifft(csf * lum_r_fft))
    i_dst = np.real(_ifft(csf * lum_m_fft))

    i_err = i_dst - i_org  # error image

    # Contrast masking
    i_org_blocks = _extract_blocks(i_org, block_size=BLOCK_SIZE, stride=STRIDE)
    i_err_blocks = _extract_blocks(i_err, block_size=BLOCK_SIZE, stride=STRIDE)

    # Calculate local statistics
    mu_org_p = np.mean(i_org_blocks, axis=(1, 2))
    std_err_p = np.std(i_err_blocks, axis=(1, 2), ddof=1)

    # std_org = _min_std(i_org, block_size=BLOCK_SIZE, stride=STRIDE)
    std_org = statistics.minstd(i_org, BLOCK_SIZE, STRIDE)

    mu_org = np.zeros(i_org.shape)
    std_err = np.zeros(i_err.shape)

    # Assign local statistics to image blocks of size stride x stride
    block_n = 0
    for x in range(0, i_org.shape[0] - STRIDE * 3, STRIDE):
        for y in range(0, i_org.shape[1] - STRIDE * 3, STRIDE):
            mu_org[x : x + STRIDE, y : y + STRIDE] = mu_org_p[block_n]
            std_err[x : x + STRIDE, y : y + STRIDE] = std_err_p[block_n]
            block_n += 1
    del mu_org_p, std_err_p  # free memory

    # Calculate contrast of reference and error image
    c_org = std_org / mu_org
    c_err = np.zeros(std_err.shape)
    _ = np.divide(std_err, mu_org, out=c_err, where=mu_org > 0.5)

    # Create mask
    # log(Contrast of ref-dst) vs. log(Contrast of reference)
    #               /
    #              /
    #             / _| <- c_slope
    #            /
    # ----------+ < - cd_thresh(y axis height)
    #           /\
    #           ||
    #        ci_thresh(x axis value)
    ci_org = np.log(c_org)
    ci_err = np.log(c_err)
    c_slope = 1
    ci_thresh = -5
    cd_thresh = -5
    tmp = c_slope * (ci_org - ci_thresh) + cd_thresh
    cond_1 = np.logical_and(ci_err > tmp, ci_org > ci_thresh)
    cond_2 = np.logical_and(ci_err > cd_thresh, ci_thresh >= ci_org)

    ms_scale = kwargs.pop("ms_scale", 1)  # additional normalization parameter
    msk = np.zeros(c_err.shape)
    _ = np.subtract(
        ci_err, tmp, out=msk, where=cond_1
    )  # contrast of heavy distortion - (0.75 * contrast of ref)
    _ = np.subtract(
        ci_err, cd_thresh, out=msk, where=cond_2
    )  # contrast of low distortion - threshold
    msk /= ms_scale

    # Use lmse and weight by distortion mask
    win = np.ones((BLOCK_SIZE, BLOCK_SIZE)) / BLOCK_SIZE**2
    # TODO: test for other datatypes than uint8
    lmse = convolve((_to_float(img_r) - _to_float(img_m)) ** 2, win, mode="reflect")

    # Kill the edges
    mp = msk * lmse
    mp2 = mp[BLOCK_SIZE:-BLOCK_SIZE, BLOCK_SIZE:-BLOCK_SIZE]

    # Calculate high quality index by using the 2-norm
    d_detect = (
        np.linalg.norm(mp2) / np.sqrt(np.prod(mp2.shape)) * 200
    )  # fixed factor of 200
    return d_detect


def _low_quality(img_r: np.ndarray, img_m: np.ndarray, **kwargs) -> float:
    """Calculate the low-quality index of MAD.

    Notes
    -----
    The code is adapted from the original MATLAB code available under [1]_.

    References
    ----------
    .. [1] Larson, E. C. (2008). http://vision.eng.shizuoka.ac.jp/mad
        (version 2011_10_07)
    """
    # Authors
    # -------
    # Author: Eric Larson
    # Department of Electrical and Computer Engineering
    # Oklahoma State University, 2008
    # University Of Washington Seattle, 2009
    # Image Coding and Analysis Lab
    #
    # Translation: Lukas Behammer
    # Research Center Wels
    # University of Applied Sciences Upper Austria, 2023
    # CT Research Group
    #
    # Modifications
    # -------------
    # Original code, 2008, Eric Larson
    # Translated to Python, 2024, Lukas Behammer

    orientations_num = kwargs.pop("orientations_num", 4)
    scales_num = kwargs.pop("scales_num", 5)
    weights = kwargs.pop("weights", [0.5, 0.75, 1, 5, 6])
    weights /= np.sum(weights)
    if len(weights) != scales_num:
        raise ValueError(f"weights must be of length scales_num ({scales_num}).")

    # Decompose using log-Gabor filters
    gabor_org = gabor_convolve(
        img_m,
        scales_num=scales_num,
        orientations_num=orientations_num,
        min_wavelength=3,
        wavelength_scaling=3,
        bandwidth_param=0.55,
        d_theta_on_sigma=1.5,
    )
    gabor_dst = gabor_convolve(
        img_r,
        scales_num=scales_num,
        orientations_num=orientations_num,
        min_wavelength=3,
        wavelength_scaling=3,
        bandwidth_param=0.55,
        d_theta_on_sigma=1.5,
    )

    # Calculate statistics for each filterband
    stats = np.zeros((M, N))
    for scale_n in range(scales_num):
        for orientation_n in range(orientations_num):
            # std_ref, skw_ref, krt_ref = _get_statistics(
            #     np.abs(gabor_org[scale_n, orientation_n]),
            #     block_size=BLOCK_SIZE,
            #     stride=STRIDE,
            # )
            # std_dst, skw_dst, krt_dst = _get_statistics(
            #     np.abs(gabor_dst[scale_n, orientation_n]),
            #     block_size=BLOCK_SIZE,
            #     stride=STRIDE,
            # )

            std_ref, skw_ref, krt_ref = statistics.getstatistics(
                np.abs(gabor_org[scale_n, orientation_n]),
                BLOCK_SIZE,
                STRIDE,
            )
            std_dst, skw_dst, krt_dst = statistics.getstatistics(
                np.abs(gabor_dst[scale_n, orientation_n]),
                BLOCK_SIZE,
                STRIDE,
            )
            # Combine statistics
            stats += weights[scale_n] * (
                np.abs(std_ref - std_dst)
                + 2 * np.abs(skw_ref - skw_dst)
                + np.abs(krt_ref - krt_dst)
            )

    # Kill the edges
    mp2 = stats[BLOCK_SIZE:-BLOCK_SIZE, BLOCK_SIZE:-BLOCK_SIZE]

    # Calculate low quality index by using the 2-norm
    d_appear = np.linalg.norm(mp2) / np.sqrt(np.prod(mp2.shape))
    return d_appear


def _pixel_to_lightness(
    img: np.ndarray,
    b: int = 0,
    k: float = 0.02874,
    gamma: float = 2.2,
    data_range: int = 255,
) -> np.ndarray:
    """Convert an image to perceived lightness."""
    # Authors
    # -------
    # Author: Eric Larson
    # Department of Electrical and Computer Engineering
    # Oklahoma State University, 2008
    # University Of Washington Seattle, 2009
    # Image Coding and Analysis Lab
    #
    # Translation: Lukas Behammer
    # Research Center Wels
    # University of Applied Sciences Upper Austria, 2023
    # CT Research Group
    #
    # Modifications
    # -------------
    # Original code, 2008, Eric Larson
    # Translated to Python, 2024, Lukas Behammer

    if issubclass(img.dtype.type, np.integer):  # if image is integer
        # Create LUT
        lut = np.arange(0, data_range + 1, dtype=np.float64)
        lut = b + k * lut ** (gamma / 3)
        img_lum = lut[img]  # apply LUT
    else:  # if image is float
        img_lum = b + k * img ** (gamma / 3)
    return img_lum


def _contrast_sensitivity_function(m: int, n: int, nfreq: int, **kwargs) -> np.ndarray:
    """
    Calculate the contrast sensitivity function.

    Notes
    -----
    The code is adapted from the original MATLAB code available under [1]_.

    References
    ----------
    .. [1] Larson, E. C. (2008). http://vision.eng.shizuoka.ac.jp/mad
        (version 2011_10_07)
    """
    # Authors
    # -------
    # Author: Eric Larson
    # Department of Electrical and Computer Engineering
    # Oklahoma State University, 2008
    # University Of Washington Seattle, 2009
    # Image Coding and Analysis Lab
    #
    # Translation: Lukas Behammer
    # Research Center Wels
    # University of Applied Sciences Upper Austria, 2023
    # CT Research Group
    #
    # Modifications
    # -------------
    # Original code, 2008, Eric Larson
    # Translated to Python, 2024, Lukas Behammer

    # Create a meshgrid that represents the spatial domain of the image.
    x_plane, y_plane = np.meshgrid(
        np.arange(-n / 2 + 0.5, n / 2 + 0.5), np.arange(-m / 2 + 0.5, m / 2 + 0.5)
    )
    plane = (x_plane + 1j * y_plane) * 2 * nfreq / n  # convert to frequency domain
    rad_freq = np.abs(plane)  # radial frequency

    # w is a symmetry parameter that gives approx. 3dB down along the diagonals
    w = 0.7
    theta = np.angle(plane)
    # s is a function of theta that adjusts the radial frequency based on the direction
    # of each point in the frequency domain.
    s = ((1 - w) / 2) * np.cos(4 * theta) + ((1 + w) / 2)
    rad_freq /= s

    # Parameters for the contrast sensitivity function
    lambda_csf = kwargs.pop("lambda_csf", 0.114)
    f_peak = kwargs.pop("f_peak", 7.8909)
    # Calculate contrast sensitivity function
    cond = rad_freq < f_peak
    csf = (
        2.6
        * (0.0192 + lambda_csf * rad_freq)
        * np.exp(-((lambda_csf * rad_freq) ** 1.1))
    )
    csf[cond] = 0.9809
    return csf


def _min_std(image: np.ndarray, block_size: int, stride: int) -> np.ndarray:
    """Calculate the minimum standard deviation of blocks of a given image.

    .. deprecated::
        Will be removed in 1.0.0. Use :py:func:`viqa.fr_metrics.statistics.minstd` instead.

    """
    warn("This function will be deprecated in 1.0.0. "
         "Use viqa.fr_metrics.statistics.minstd instead.", RemovedInNextVersionWarning)

    # Preallocate arrays
    tmp = np.empty(image.shape)
    stdout = np.empty(image.shape)
    # For each area of size stride x stride
    for i in range(0, M - (block_size - 1), stride):
        for j in range(0, N - (block_size - 1), stride):
            # Calculate mean for each block
            mean = 0.0
            for u in range(i, i + (block_size // 2)):
                for v in range(j, j + (block_size // 2)):
                    mean += image[u, v]
            mean /= 64

            # Calculate standard deviation for each block
            stdev = 0.0
            for u in range(i, i + (block_size // 2)):
                for v in range(j, j + (block_size // 2)):
                    stdev += (image[u, v] - mean) ** 2
            stdev = np.sqrt(stdev / 63)

            # Assign values to temp array and output array
            for u in range(i, i + stride):
                for v in range(j, j + stride):
                    tmp[u, v] = stdev
                    stdout[u, v] = stdev  # preassign

    # Calculate minimum standard deviation for each area
    for i in range(0, M - (block_size - 1), stride):
        for j in range(0, N - (block_size - 1), stride):
            # Look for minimum standard deviation in blocks of size stride x stride
            val = tmp[i, j]
            for u in range(i, i + (block_size // 2), stride + 1):
                for v in range(j, j + (block_size // 2), stride + 1):
                    if tmp[u, v] < val:
                        val = tmp[u, v]
            # Assign minimum standard deviation to output array
            for u in range(i, i + (block_size // 2)):
                for v in range(j, j + (block_size // 2)):
                    stdout[u, v] = val
    return stdout


def _get_statistics(image: np.ndarray, block_size: int, stride: int) -> tuple:
    """Calculate the statistics of blocks of a given image.

    .. deprecated::
        Will be removed in 1.0.0. Use :py:func:`viqa.fr_metrics.statistics.getstatistics` instead.

    """
    warn("This function will be deprecated in 1.0.0. "
         "Use viqa.fr_metrics.statistics.getstatistics instead.",
         RemovedInNextVersionWarning)

    # Preallocate arrays
    stdout = np.empty(image.shape)
    skwout = np.empty(image.shape)
    krtout = np.empty(image.shape)
    # For each area of size stride x stride
    for i in range(0, M - (block_size - 1), stride):
        for j in range(0, N - (block_size - 1), stride):
            # Calculate mean for each block
            mean = 0.0
            for u in range(i, i + block_size):
                for v in range(j, j + block_size):
                    mean += image[u, v]
            mean /= block_size**2

            # Calculate standard deviation, skewness and kurtosis for each block
            std = 0.0
            skw = 0.0
            krt = 0.0
            for u in range(i, i + block_size):
                for v in range(j, j + block_size):
                    # Calculate numerators
                    tmp = image[u, v] - mean
                    std += tmp**2
                    skw += tmp**3
                    krt += tmp**4
            stmp = np.sqrt(
                std / (block_size**2)
            )  # temporary variable for denominator calculation
            stdev = np.sqrt(
                std / (block_size**2 - 1)
            )  # no denominator needed for standard deviation

            # Avoid division by zero
            if stmp != 0:  # if denominator is not zero
                # Calculate skewness and kurtosis by calculating the denominators
                skw = skw / (block_size**2 * stmp**3)
                krt = krt / (block_size**2 * stmp**4)
                # krt -= 3  # original kurtosis definition not used by original code
            else:
                skw = 0
                krt = 0

            # Assign values to output arrays
            stdout[i : i + stride, j : j + stride] = stdev
            skwout[i : i + stride, j : j + stride] = skw
            krtout[i : i + stride, j : j + stride] = krt
    return stdout, skwout, krtout<|MERGE_RESOLUTION|>--- conflicted
+++ resolved
@@ -44,11 +44,7 @@
     _to_float,
     gabor_convolve,
 )
-<<<<<<< HEAD
 from viqa.deprecation import RemovedInNextVersionWarning
-=======
-from . import statistics
->>>>>>> 7f353f40
 
 # Global preinitialized variables
 M = 0
